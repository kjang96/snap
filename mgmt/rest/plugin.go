package rest

import (
<<<<<<< HEAD
	"errors"
	"net/http"
	"strconv"
=======
	"io"
	"io/ioutil"
	"mime"
	"mime/multipart"
	"net/http"
	"os"
	"path"
	"strings"
	"time"
>>>>>>> 41e4c420

	log "github.com/Sirupsen/logrus"
	"github.com/julienschmidt/httprouter"

	"github.com/intelsdi-x/pulse/core/perror"
	"github.com/intelsdi-x/pulse/mgmt/rest/rbody"
)

var (
	ErrMissingPluginName = errors.New("missing plugin name")
)

<<<<<<< HEAD
type plugin struct {
	name    string
	version int
=======
type loadedPlugin struct {
	*plugin
	TypeName        string     `json:"type"`
	Status          string     `json:"status"`
	LoadedTimestamp *time.Time `json:"loaded_timestamp"`
>>>>>>> 41e4c420
}

func (p *plugin) Name() string {
	return p.name
}

func (p *plugin) Version() int {
	return p.version
}

func (s *Server) loadPlugin(w http.ResponseWriter, r *http.Request, _ httprouter.Params) {
<<<<<<< HEAD
	// Disabling in expectation of merging #184

	// loadRequest := make(map[string]string)
	// errCode, err := marshalBody(&loadRequest, r.Body)
	// if errCode != 0 && err != nil {
	// 	replyError(errCode, w, err)
	// 	return
	// }
	// loadErr := s.mm.Load(loadRequest["path"])
	// if loadErr != nil {
	// 	// restLogger.WithFields(log.Fields{
	// 	// 	"method": r.Method,
	// 	// 	"url":    r.URL.Path,
	// 	// }).WithFields(loadErr.Fields()).Warning(err.Error())
	// 	replyError(500, w, loadErr)
	// 	return
	// }
	// replySuccess(200, "", w, nil)
}

func (s *Server) unloadPlugin(w http.ResponseWriter, r *http.Request, p httprouter.Params) {
	plName := p.ByName("name")
	plVersion, iErr := strconv.ParseInt(p.ByName("version"), 10, 0)
	f := map[string]interface{}{
		"plugin-name":    plName,
		"plugin-version": plVersion,
	}

	if iErr != nil {
		pe := perror.New(ErrMissingPluginName)
		pe.SetFields(f)
		respond(500, rbody.FromPulseError(pe), w)
		return
	}

	if plName == "" {
		pe := perror.New(errors.New("missing plugin name"))
		pe.SetFields(f)
		respond(500, rbody.FromPulseError(pe), w)
		return
	}
	pe := s.mm.Unload(&plugin{name: plName, version: int(plVersion)})
	if pe != nil {
		pe.SetFields(f)
		respond(500, rbody.FromPulseError(pe), w)
		return
	}
	pr := &rbody.PluginUnloaded{
		Name:    plName,
		Version: int(plVersion),
	}
	respond(200, pr, w)
=======
	mediaType, params, err := mime.ParseMediaType(r.Header.Get("Content-Type"))
	if err != nil {
		log.Fatal(err)
		replyError(500, w, err)
		return
	}
	if strings.HasPrefix(mediaType, "multipart/") {
		mr := multipart.NewReader(r.Body, params["boundary"])
		for {
			p, err := mr.NextPart()
			if err == io.EOF {
				replySuccess(200, w, nil)
				return
			}
			if err != nil {
				log.Fatal(err)
				replyError(500, w, err)
				return
			}
			b, err := ioutil.ReadAll(p)
			if err != nil {
				replyError(500, w, err)
				return
			}
			autoPaths := s.mm.GetAutodiscoverPaths()
			var f *os.File
			if len(autoPaths) > 0 {
				// write to first autoPath
				f, err = os.Create(path.Join(autoPaths[0], p.FileName()))
			} else {
				// write to temp location
				f, err = os.Create(path.Join(os.TempDir(), p.FileName()))
			}
			if err != nil {
				replyError(500, w, err)
				return
			}
			n, err := f.Write(b)
			log.Debugf("wrote %v to %v", n, f.Name())
			if err != nil {
				replyError(500, w, err)
				return
			}
			err = f.Chmod(0700)
			if err != nil {
				replyError(500, w, err)
				return
			}

			err = s.mm.Load(f.Name())
			if err != nil {
				replyError(500, w, err)
				return
			}
		}
	}
>>>>>>> 41e4c420
}

func (s *Server) getPlugins(w http.ResponseWriter, r *http.Request, _ httprouter.Params) {
	var detail bool
	// make this a function because DRY
	for k, _ := range r.URL.Query() {
		if k == "details" {
			detail = true
		}
	}

	plugins := new(rbody.PluginListReturned)

	// Cache the catalog here to avoid multiple reads
	plCatalog := s.mm.PluginCatalog()
	plugins.LoadedPlugins = make([]rbody.LoadedPlugin, len(plCatalog))
	for i, p := range s.mm.PluginCatalog() {
		plugins.LoadedPlugins[i] = rbody.LoadedPlugin{
			Name:            p.Name(),
			Version:         p.Version(),
			Type:            p.TypeName(),
			Status:          p.Status(),
			LoadedTimestamp: p.LoadedTimestamp(),
		}
	}

	if detail {
		aPlugins := s.mm.AvailablePlugins()
		plugins.AvailablePlugins = make([]rbody.AvailablePlugin, len(aPlugins))
		for i, p := range aPlugins {
			plugins.AvailablePlugins[i] = rbody.AvailablePlugin{
				Name:             p.Name(),
				Version:          p.Version(),
				Type:             p.TypeName(),
				HitCount:         p.HitCount(),
				LastHitTimestamp: p.LastHit().Unix(),
				ID:               p.ID(),
			}
		}
	}

	respond(200, plugins, w)
}

func (s *Server) getPluginsByName(w http.ResponseWriter, r *http.Request, params httprouter.Params) {
}

func (s *Server) getPlugin(w http.ResponseWriter, r *http.Request, params httprouter.Params) {
}<|MERGE_RESOLUTION|>--- conflicted
+++ resolved
@@ -1,11 +1,7 @@
 package rest
 
 import (
-<<<<<<< HEAD
 	"errors"
-	"net/http"
-	"strconv"
-=======
 	"io"
 	"io/ioutil"
 	"mime"
@@ -13,13 +9,13 @@
 	"net/http"
 	"os"
 	"path"
+	"strconv"
 	"strings"
-	"time"
->>>>>>> 41e4c420
 
 	log "github.com/Sirupsen/logrus"
 	"github.com/julienschmidt/httprouter"
 
+	"github.com/intelsdi-x/pulse/core"
 	"github.com/intelsdi-x/pulse/core/perror"
 	"github.com/intelsdi-x/pulse/mgmt/rest/rbody"
 )
@@ -28,17 +24,9 @@
 	ErrMissingPluginName = errors.New("missing plugin name")
 )
 
-<<<<<<< HEAD
 type plugin struct {
 	name    string
 	version int
-=======
-type loadedPlugin struct {
-	*plugin
-	TypeName        string     `json:"type"`
-	Status          string     `json:"status"`
-	LoadedTimestamp *time.Time `json:"loaded_timestamp"`
->>>>>>> 41e4c420
 }
 
 func (p *plugin) Name() string {
@@ -50,7 +38,6 @@
 }
 
 func (s *Server) loadPlugin(w http.ResponseWriter, r *http.Request, _ httprouter.Params) {
-<<<<<<< HEAD
 	// Disabling in expectation of merging #184
 
 	// loadRequest := make(map[string]string)
@@ -69,63 +56,31 @@
 	// 	return
 	// }
 	// replySuccess(200, "", w, nil)
-}
-
-func (s *Server) unloadPlugin(w http.ResponseWriter, r *http.Request, p httprouter.Params) {
-	plName := p.ByName("name")
-	plVersion, iErr := strconv.ParseInt(p.ByName("version"), 10, 0)
-	f := map[string]interface{}{
-		"plugin-name":    plName,
-		"plugin-version": plVersion,
-	}
-
-	if iErr != nil {
-		pe := perror.New(ErrMissingPluginName)
-		pe.SetFields(f)
-		respond(500, rbody.FromPulseError(pe), w)
-		return
-	}
-
-	if plName == "" {
-		pe := perror.New(errors.New("missing plugin name"))
-		pe.SetFields(f)
-		respond(500, rbody.FromPulseError(pe), w)
-		return
-	}
-	pe := s.mm.Unload(&plugin{name: plName, version: int(plVersion)})
-	if pe != nil {
-		pe.SetFields(f)
-		respond(500, rbody.FromPulseError(pe), w)
-		return
-	}
-	pr := &rbody.PluginUnloaded{
-		Name:    plName,
-		Version: int(plVersion),
-	}
-	respond(200, pr, w)
-=======
 	mediaType, params, err := mime.ParseMediaType(r.Header.Get("Content-Type"))
 	if err != nil {
 		log.Fatal(err)
-		replyError(500, w, err)
+		respond(500, rbody.FromError(err), w)
 		return
 	}
 	if strings.HasPrefix(mediaType, "multipart/") {
+		lp := &rbody.PluginsLoaded{}
+		lp.LoadedPlugins = make([]rbody.LoadedPlugin, 0)
 		mr := multipart.NewReader(r.Body, params["boundary"])
 		for {
 			p, err := mr.NextPart()
 			if err == io.EOF {
-				replySuccess(200, w, nil)
-				return
-			}
-			if err != nil {
-				log.Fatal(err)
-				replyError(500, w, err)
+				respond(201, lp, w)
+				return
+			}
+			if err != nil {
+				log.Fatal(err)
+				respond(500, rbody.FromError(err), w)
 				return
 			}
 			b, err := ioutil.ReadAll(p)
 			if err != nil {
-				replyError(500, w, err)
+				log.Fatal(err)
+				respond(500, rbody.FromError(err), w)
 				return
 			}
 			autoPaths := s.mm.GetAutodiscoverPaths()
@@ -138,29 +93,67 @@
 				f, err = os.Create(path.Join(os.TempDir(), p.FileName()))
 			}
 			if err != nil {
-				replyError(500, w, err)
+				log.Fatal(err)
+				respond(500, rbody.FromError(err), w)
 				return
 			}
 			n, err := f.Write(b)
 			log.Debugf("wrote %v to %v", n, f.Name())
 			if err != nil {
-				replyError(500, w, err)
+				log.Fatal(err)
+				respond(500, rbody.FromError(err), w)
 				return
 			}
 			err = f.Chmod(0700)
 			if err != nil {
-				replyError(500, w, err)
-				return
-			}
-
-			err = s.mm.Load(f.Name())
-			if err != nil {
-				replyError(500, w, err)
-				return
-			}
+				log.Fatal(err)
+				respond(500, rbody.FromError(err), w)
+				return
+			}
+
+			pl, err := s.mm.Load(f.Name())
+			if err != nil {
+				log.Fatal(err)
+				respond(500, rbody.FromError(err), w)
+				return
+			}
+			lp.LoadedPlugins = append(lp.LoadedPlugins, *catalogedPluginToLoaded(pl))
 		}
 	}
->>>>>>> 41e4c420
+}
+
+func (s *Server) unloadPlugin(w http.ResponseWriter, r *http.Request, p httprouter.Params) {
+	plName := p.ByName("name")
+	plVersion, iErr := strconv.ParseInt(p.ByName("version"), 10, 0)
+	f := map[string]interface{}{
+		"plugin-name":    plName,
+		"plugin-version": plVersion,
+	}
+
+	if iErr != nil {
+		pe := perror.New(ErrMissingPluginName)
+		pe.SetFields(f)
+		respond(500, rbody.FromPulseError(pe), w)
+		return
+	}
+
+	if plName == "" {
+		pe := perror.New(errors.New("missing plugin name"))
+		pe.SetFields(f)
+		respond(500, rbody.FromPulseError(pe), w)
+		return
+	}
+	pe := s.mm.Unload(&plugin{name: plName, version: int(plVersion)})
+	if pe != nil {
+		pe.SetFields(f)
+		respond(500, rbody.FromPulseError(pe), w)
+		return
+	}
+	pr := &rbody.PluginUnloaded{
+		Name:    plName,
+		Version: int(plVersion),
+	}
+	respond(200, pr, w)
 }
 
 func (s *Server) getPlugins(w http.ResponseWriter, r *http.Request, _ httprouter.Params) {
@@ -178,13 +171,7 @@
 	plCatalog := s.mm.PluginCatalog()
 	plugins.LoadedPlugins = make([]rbody.LoadedPlugin, len(plCatalog))
 	for i, p := range s.mm.PluginCatalog() {
-		plugins.LoadedPlugins[i] = rbody.LoadedPlugin{
-			Name:            p.Name(),
-			Version:         p.Version(),
-			Type:            p.TypeName(),
-			Status:          p.Status(),
-			LoadedTimestamp: p.LoadedTimestamp(),
-		}
+		plugins.LoadedPlugins[i] = *catalogedPluginToLoaded(p)
 	}
 
 	if detail {
@@ -205,6 +192,16 @@
 	respond(200, plugins, w)
 }
 
+func catalogedPluginToLoaded(c core.CatalogedPlugin) *rbody.LoadedPlugin {
+	return &rbody.LoadedPlugin{
+		Name:            c.Name(),
+		Version:         c.Version(),
+		Type:            c.TypeName(),
+		Status:          c.Status(),
+		LoadedTimestamp: c.LoadedTimestamp().Unix(),
+	}
+}
+
 func (s *Server) getPluginsByName(w http.ResponseWriter, r *http.Request, params httprouter.Params) {
 }
 
