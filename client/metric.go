--- conflicted
+++ resolved
@@ -53,15 +53,8 @@
 	Policy                  *MetricPolicy `json:"policy,omitempty"`
 }
 
-<<<<<<< HEAD
 func (c *Client) GetMetricCatalog() *GetMetricCatalogResult {
-	resp, err := c.do("GET", "/metrics")
-=======
-func (c *Client) GetMetricCatalog() ([]*MetricType, error) {
 	resp, err := c.do("GET", "/metrics", ContentTypeJSON)
-	var rb getMetricTypesReply
-	err = json.Unmarshal(resp.body, &rb)
->>>>>>> 41e4c420
 	if err != nil {
 		return &GetMetricCatalogResult{Err: err}
 	}
