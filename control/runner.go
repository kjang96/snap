--- conflicted
+++ resolved
@@ -133,11 +133,6 @@
 
 // Representing a plugin running and available to execute calls against.
 type availablePlugin struct {
-<<<<<<< HEAD
-	State    availablePluginState
-	Response *plugin.Response
-	Client   client.PluginClient
-=======
 	State              availablePluginState
 	Response           *plugin.Response
 	client             client.PluginClient
@@ -188,7 +183,6 @@
 	case <-time.After(time.Second * 1):
 		ap.healthCheckFailed()
 	}
->>>>>>> 9eafd747
 }
 
 // TBD
@@ -240,11 +234,7 @@
 	return errs
 }
 
-<<<<<<< HEAD
-func startPlugin(p executablePlugin) (*availablePlugin, error) {
-=======
 func (r *Runner) startPlugin(p executablePlugin) (*availablePlugin, error) {
->>>>>>> 9eafd747
 	// Start plugin in daemon mode
 	e := p.Start()
 	if e != nil {
@@ -265,13 +255,6 @@
 		return nil, errors.New("plugin could not start error: " + resp.ErrorMessage)
 	}
 
-<<<<<<< HEAD
-	var pluginClient client.PluginCollectorClient
-	// Create RPC client
-	switch t := resp.Type; t {
-	case plugin.CollectorPluginType:
-		pluginClient, e = client.NewCollectorClient(resp.ListenAddress, DefaultClientTimeout)
-=======
 	// build availablePlugin
 	ap := newAvailablePlugin()
 	ap.Response = resp
@@ -282,7 +265,6 @@
 	case plugin.CollectorPluginType:
 		c, e := client.NewCollectorClient(resp.ListenAddress, DefaultClientTimeout)
 		ap.client = c
->>>>>>> 9eafd747
 		if e != nil {
 			return nil, errors.New("error while creating client connection: " + e.Error())
 		}
@@ -291,23 +273,13 @@
 	}
 
 	// Ping through client
-	if !pluginClient.Ping() {
+	if ap.client.Ping() != nil {
 		panic("Did not ping")
 	}
 
 	// Ask for metric inventory
-	// TODO
-
-<<<<<<< HEAD
-	// build availablePlugin
-	ap := new(availablePlugin)
-	ap.Response = resp
+
 	ap.State = PluginRunning
-	ap.Client = pluginClient
-=======
-	ap.State = PluginRunning
->>>>>>> 9eafd747
-
 	r.availablePlugins.Append(ap)
 
 	return ap, nil
